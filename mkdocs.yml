site_name: Roboflow Inference
site_url: https://inference.roboflow.com/
site_author: Roboflow
site_description: Scalable, on-device computer vision deployment.
repo_name: roboflow/inference
repo_url: https://github.com/roboflow/inference
edit_uri: https://github.com/roboflow/inference/tree/main/docs
copyright: Roboflow 2024. All rights reserved.

extra:
  social:
    - icon: fontawesome/brands/github
      link: https://github.com/roboflow
    - icon: fontawesome/brands/youtube
      link: https://www.youtube.com/roboflow
    - icon: fontawesome/brands/linkedin
      link: https://www.linkedin.com/company/roboflow-ai/mycompany/
    - icon: fontawesome/brands/twitter
      link: https://twitter.com/roboflow
  analytics:
    provider: google
    property: G-T0CED2YY8K
  version:
    default: 1.0

extra_css:
  - styles.css
  - styles/cookbooks.css

nav:
  - Roboflow Inference:
    - What is Inference?: index.md
    - Enterprise Features: enterprise/enterprise.md
    - Deploy a Model:
      - Configure Your Deployment: https://roboflow.github.io/deploy-setup-widget/results.html
      - How Do I Run Inference?: quickstart/inference_101.md
      - What Devices Can I Use?: quickstart/devices.md
      - Retrieve Your API Key: quickstart/configure_api_key.md
      - Collect Data Without a Model: quickstart/stubs.md
      - Model Licenses: quickstart/licensing.md
    - Inputs:
      - Predict on an Image Over HTTP: quickstart/run_model_on_image.md
      - Predict on a Video, Webcam or RTSP Stream: quickstart/run_model_on_rtsp_webcam.md
      - Predict Over UDP: quickstart/run_model_over_udp.md
<<<<<<< HEAD
    - Fine-Tuned Model:
      - Roboflow Models: quickstart/explore_models.md
      - YOLOv9: fine-tuned/yolov9.md
      - YOLOv8: fine-tuned/yolov8.md
      - YOLOv7: fine-tuned/yolov7.md
      - YOLOv5: fine-tuned/yolov5.md
      - YOLO-NAS: fine-tuned/yolo_nas.md
=======
      - Collect Data Without a Model: quickstart/stubs.md
  - Models:
    - How to Load a Model:
      - Supported Models: models/supported_models.md
      - From Roboflow: quickstart/explore_models.md
      - From Local Weights: models/from_local_weights.md
>>>>>>> 92d00d9a
    - Foundation Model:
      - What is a Foundation Model?: foundation/about.md
      - CLIP (Classification, Embeddings): foundation/clip.md
      - CogVLM (Multimodal Language Model): foundation/cogvlm.md
      - DocTR (OCR): foundation/doctr.md
      - Grounding DINO (Object Detection): foundation/grounding_dino.md
      - L2CS-Net (Gaze Detection): foundation/gaze.md
      - Segment Anything (Segmentation): foundation/sam.md
      - YOLO-World (Object Detection): foundation/yolo_world.md
  - Workflows:
    - What is a Workflow?: workflows/about.md
    - How to Create and Run a Workflow: workflows/create_and_run.md
    - Understanding Workflows: workflows/understanding.md
    - Supported Blocks:
      - Classify Objects (Single-Class): workflows/classify_objects.md
      - Classify Objects (Multi-Class): workflows/classify_objects_multi.md
      - Detect Objects: workflows/detect_objects.md
      - Detect Keypoints: workflows/detect_keypoints.md
      - Segment Object Instances: workflows/segment_objects.md
      - Optical Character Recognition: workflows/ocr.md
      - Detect QR Codes: workflows/detect_qr_codes.md
      - Crop: workflows/crop.md
      - Filter Detections: workflows/filter_detections.md
      - Offset Detections: workflows/offset_detections.md
      - Absolute Static and Relative Crop: workflows/absolute_static_crop.md
      - Reach Consensus Between Models: workflows/reach_consensus.md
      - Active Learning: workflows/active_learning.md
      - Foundation Models:
        - Use an LMM: workflows/use_lmm.md
        - Use an LMM (Classification): workflows/use_lmm_classification.md
        - Compare CLIP Vectors: workflows/compare_clip_vectors.md
        - YOLO-World: workflows/yolo_world.md
      - Advanced:
        - Modes of Running Workflows: workflows/modes_of_running.md
  - Reference:
    - Inference Pipeline: using_inference/inference_pipeline.md
    - Active Learning:
      - Use Active Learning: enterprise/active-learning/active_learning.md
      - Sampling Strategies:
        - Random Sampling: enterprise/active-learning/random_sampling.md
        - Detection Number: enterprise/active-learning/detection_number.md
        - Close to Threshold Sampling: enterprise/active-learning/close_to_threshold_sampling.md
        - Classes Based: enterprise/active-learning/classes_based.md
    - Enterprise Features:
      - Parallel HTTP API: enterprise/parallel_processing.md
      - Stream Management API: enterprise/stream_management_api.md
    - Inference Helpers:
      - Inference Landing Page: inference_helpers/inference_landing_page.md
      - Inference CLI: inference_helpers/inference_cli.md
      - Inference SDK: inference_helpers/inference_sdk.md
    - Reference:
      - Inference API Reference: docs/reference/
      - Running With Docker: quickstart/docker.md
      - Docker Configuration Options: quickstart/docker_configuration_options.md
      - Contribute to Inference: contributing.md
      - Changelog: https://github.com/roboflow/inference/releases
  - Cookbooks: cookbooks.md

theme:
  name: 'material'
  logo: inference-icon.png
  favicon: inference-icon.png
  custom_dir: docs/theme
  font:
    text: Roboto
    code: Roboto Mono
  features:
    - navigation.top
    - navigation.tabs
    - navigation.tabs.sticky
    - navigation.prune
    - navigation.footer
    - navigation.tracking
    - navigation.indexes
    - navigation.sections
    - content.code.copy
  
  palette:
  - scheme: default
    primary: 'custom'
    toggle:
      icon: material/brightness-7
      name: Switch to dark mode

  - scheme: slate
    primary: 'custom'
    toggle:
      icon: material/brightness-4
      name: Switch to light mode

plugins:
  - mkdocstrings:
      handlers:
        python:
          paths: [.]
  - search
  - swagger-ui-tag
  - mkdocs-jupyter
  - social:
      cards_layout_dir: docs/layouts
      cards_layout: custom
  - gen-files:
      scripts:
      - docs/scripts/gen_ref_pages.py
  - literate-nav:
      nav_file: nav.md
  - macros:
      include_dir: docs/include

markdown_extensions:
  - admonition
  - pymdownx.details
  - pymdownx.superfences
  - attr_list
  - md_in_html
  - pymdownx.tabbed:
      alternate_style: true
  - toc:
      permalink: true

extra_javascript:
  - "https://widget.kapa.ai/kapa-widget.bundle.js"
  - "javascript/init_kapa_widget.js"
  - "javascript/cookbooks.js"<|MERGE_RESOLUTION|>--- conflicted
+++ resolved
@@ -42,22 +42,14 @@
       - Predict on an Image Over HTTP: quickstart/run_model_on_image.md
       - Predict on a Video, Webcam or RTSP Stream: quickstart/run_model_on_rtsp_webcam.md
       - Predict Over UDP: quickstart/run_model_over_udp.md
-<<<<<<< HEAD
-    - Fine-Tuned Model:
-      - Roboflow Models: quickstart/explore_models.md
+    - Fine-Tuned Model
+      - From Roboflow: quickstart/explore_models.md
+      - From Local Weights: models/from_local_weights.md
       - YOLOv9: fine-tuned/yolov9.md
       - YOLOv8: fine-tuned/yolov8.md
       - YOLOv7: fine-tuned/yolov7.md
       - YOLOv5: fine-tuned/yolov5.md
       - YOLO-NAS: fine-tuned/yolo_nas.md
-=======
-      - Collect Data Without a Model: quickstart/stubs.md
-  - Models:
-    - How to Load a Model:
-      - Supported Models: models/supported_models.md
-      - From Roboflow: quickstart/explore_models.md
-      - From Local Weights: models/from_local_weights.md
->>>>>>> 92d00d9a
     - Foundation Model:
       - What is a Foundation Model?: foundation/about.md
       - CLIP (Classification, Embeddings): foundation/clip.md

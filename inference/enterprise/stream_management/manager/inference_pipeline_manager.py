--- conflicted
+++ resolved
@@ -126,14 +126,11 @@
                 max_candidates=model_configuration.get("max_candidates"),
                 max_detections=model_configuration.get("max_detections"),
                 active_learning_enabled=payload.get("active_learning_enabled"),
-<<<<<<< HEAD
+                video_source_properties=payload.get("video_source_properties"),
                 active_learning_target_dataset=payload.get(
                     "active_learning_target_dataset"
                 ),
                 active_learning_api_key=payload.get("active_learning_api_key"),
-=======
-                video_source_properties=payload.get("video_source_properties"),
->>>>>>> 80c516a3
             )
             self._watchdog = watchdog
             self._inference_pipeline.start(use_main_thread=False)

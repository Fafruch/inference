--- conflicted
+++ resolved
@@ -107,19 +107,12 @@
 
 @wrap_roboflow_api_errors()
 def get_roboflow_workspace(api_key: str) -> WorkspaceID:
-<<<<<<< HEAD
     api_url = _add_params_to_url(
         url=API_BASE_URL,
         params=[("api_key", api_key), ("nocache", "true")],
     )
     api_key_info = _get_from_url(url=api_url)
     workspace_id = api_key_info.get("workspace")
-=======
-    api_url = wrap_url("/".join([API_BASE_URL, f"?api_key={api_key}"]))
-    api_key_info = requests.get(api_url)
-    api_key_safe_raise_for_status(response=api_key_info)
-    workspace_id = api_key_info.json().get("workspace")
->>>>>>> a18d3e8f
     if workspace_id is None:
         raise WorkspaceLoadError(f"Empty workspace encountered, check your API key.")
     return workspace_id
@@ -133,14 +126,8 @@
         url=f"{API_BASE_URL}/{workspace_id}/{dataset_id}",
         params=[("api_key", api_key), ("nocache", "true")],
     )
-<<<<<<< HEAD
     dataset_info = _get_from_url(url=api_url)
     project_task_type = dataset_info.get("project", {})
-=======
-    dataset_info = requests.get(api_url)
-    api_key_safe_raise_for_status(response=dataset_info)
-    project_task_type = dataset_info.json().get("project", {})
->>>>>>> a18d3e8f
     if "type" not in project_task_type:
         logger.warning(
             f"Project task type not defined for workspace={workspace_id} and dataset={dataset_id}, defaulting "
@@ -169,14 +156,8 @@
         url=f"{API_BASE_URL}/{workspace_id}/{dataset_id}/{version_id}",
         params=[("api_key", api_key), ("nocache", "true")],
     )
-<<<<<<< HEAD
     version_info = _get_from_url(url=api_url)
     model_type = version_info["version"]
-=======
-    version_info = requests.get(api_url)
-    api_key_safe_raise_for_status(response=version_info)
-    model_type = version_info.json()["version"]
->>>>>>> a18d3e8f
     if "modelType" not in model_type:
         if project_task_type not in MODEL_TYPE_DEFAULTS:
             raise MissingDefaultModelError(
@@ -279,7 +260,7 @@
         data=m,
         headers={"Content-Type": m.content_type},
     )
-    response.raise_for_status()
+    api_key_safe_raise_for_status(response=response)
     parsed_response = response.json()
     if not parsed_response.get("duplicate") and not parsed_response.get("success"):
         raise RoboflowAPIImageUploadRejectionError(
@@ -318,19 +299,13 @@
         data=annotation_content,
         headers={"Content-Type": "text/plain"},
     )
-<<<<<<< HEAD
-    response.raise_for_status()
+    api_key_safe_raise_for_status(response=response)
     parsed_response = response.json()
     if "error" in parsed_response or not parsed_response.get("success"):
         raise RoboflowAPIIAnnotationRejectionError(
             f"Failed to save annotation for {roboflow_image_id}. API response: {parsed_response}"
         )
     return parsed_response
-=======
-    model_data = requests.get(api_url)
-    api_key_safe_raise_for_status(response=model_data)
-    return model_data.json()
->>>>>>> a18d3e8f
 
 
 @wrap_roboflow_api_errors()
@@ -365,7 +340,7 @@
 
 def _get_from_url(url: str, json_response: bool = True) -> Union[Response, dict]:
     response = requests.get(wrap_url(url))
-    response.raise_for_status()
+    api_key_safe_raise_for_status(response=response)
     if json_response:
         return response.json()
     return response

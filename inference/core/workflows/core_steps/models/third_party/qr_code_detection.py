from typing import Any, Dict, List, Literal, Type, Union, Optional
from uuid import uuid4

import cv2
import numpy as np
import supervision as sv
from pydantic import AliasChoices, ConfigDict, Field
from supervision.config import CLASS_NAME_DATA_FIELD

from inference.core.utils.image_utils import load_image
from inference.core.workflows.constants import DETECTION_ID_KEY, PARENT_ID_KEY, PREDICTION_TYPE_KEY
from inference.core.workflows.core_steps.common.utils import (
    anchor_prediction_detections_in_parent_coordinates,
    attach_parent_info,
    attach_prediction_type_info,
    convert_to_sv_detections, attach_parents_coordinates_to_detections,
)
from inference.core.workflows.entities.base import OutputDefinition, Batch, WorkflowImageData
from inference.core.workflows.entities.types import (
    BATCH_OF_BAR_CODE_DETECTION_KIND,
    StepOutputImageSelector,
    WorkflowImageSelector,
)
from inference.core.workflows.prototypes.block import (
    WorkflowBlock,
    WorkflowBlockManifest,
)

LONG_DESCRIPTION = """
Detect the location of a QR code.

This block is useful for manufacturing and consumer packaged goods projects where you 
need to detect a QR code region in an image. You can then apply Crop block to isolate 
each QR code then apply further processing (i.e. read a QR code with a custom block).
"""


class BlockManifest(WorkflowBlockManifest):
    model_config = ConfigDict(
        json_schema_extra={
            "short_description": "Detect the location of QR codes in an image.",
            "long_description": LONG_DESCRIPTION,
            "license": "Apache-2.0",
            "block_type": "model",
        }
    )
    type: Literal["QRCodeDetector", "QRCodeDetection"]
    images: Union[WorkflowImageSelector, StepOutputImageSelector] = Field(
        description="Reference at image to be used as input for step processing",
        examples=["$inputs.image", "$steps.cropping.crops"],
        validation_alias=AliasChoices("images", "image"),
    )

    @classmethod
    def describe_outputs(cls) -> List[OutputDefinition]:
        return [
            OutputDefinition(
                name="predictions", kind=[BATCH_OF_BAR_CODE_DETECTION_KIND]
            ),
<<<<<<< HEAD
=======
            OutputDefinition(name="image", kind=[BATCH_OF_IMAGE_METADATA_KIND]),
            OutputDefinition(name="parent_id", kind=[BATCH_OF_PARENT_ID_KIND]),
>>>>>>> 5b27257c
        ]


class QRCodeDetectorBlock(WorkflowBlock):

    @classmethod
    def get_manifest(cls) -> Type[WorkflowBlockManifest]:
        return BlockManifest

    async def run_locally(
        self,
        images: Batch[Optional[WorkflowImageData]],
    ) -> List[Dict[str, Union[sv.Detections, Any]]]:
        results = []
        for image in images.iter_nonempty():
            qr_code_detections = detect_qr_codes(image=image)
            results.append({"predictions": qr_code_detections})
        return images.align_batch_results(results=results, null_element={"predictions": None})


def detect_qr_codes(image: WorkflowImageData) -> sv.Detections:
    detector = cv2.QRCodeDetector()
    retval, detections, points_list, _ = detector.detectAndDecodeMulti(image.numpy_image)
    detections = []
    xyxy = []
    confidence = []
    class_id = []
    class_name = []
    extracted_data = []
    for data, points in zip(detections, points_list):
        width = points[2][0] - points[0][0]
        height = points[2][1] - points[0][1]
        x_min = points[0][0] - width / 2
        y_min = points[0][1] - height / 2
        x_max = x_min + width
        y_max = y_min + height
        xyxy.append([x_min, y_min, x_max, y_max])
        class_id.append(0)
        class_name.append("qr_code")
        confidence.append(1.0)
        extracted_data.append(data)
    xyxy = np.array(xyxy) if len(xyxy) > 0 else np.empty((0, 4))
    confidence = np.array(confidence) if len(confidence) > 0 else np.empty(0)
    class_id = np.array(class_id).astype(int) if len(class_id) > 0 else np.empty(0)
    class_name = np.array(class_name) if len(class_name) > 0 else np.empty(0)
    detections = sv.Detections(
        xyxy=np.array(xyxy),
        confidence=confidence,
        class_id=class_id,
        data={CLASS_NAME_DATA_FIELD: class_name}
    )
    detections[DETECTION_ID_KEY] = np.array([uuid4() for _ in range(len(detections))])
    detections[PREDICTION_TYPE_KEY] = np.array(["qrcode-detection" for _ in range(len(detections))])
    detections["data"] = np.array(extracted_data) if len(extracted_data) > 0 else np.empty(0)
    return attach_parents_coordinates_to_detections(
        detections=detections,
        image=image,
    )<|MERGE_RESOLUTION|>--- conflicted
+++ resolved
@@ -1,4 +1,4 @@
-from typing import Any, Dict, List, Literal, Type, Union, Optional
+from typing import Any, Dict, List, Literal, Optional, Type, Union
 from uuid import uuid4
 
 import cv2
@@ -7,15 +7,15 @@
 from pydantic import AliasChoices, ConfigDict, Field
 from supervision.config import CLASS_NAME_DATA_FIELD
 
-from inference.core.utils.image_utils import load_image
-from inference.core.workflows.constants import DETECTION_ID_KEY, PARENT_ID_KEY, PREDICTION_TYPE_KEY
+from inference.core.workflows.constants import DETECTION_ID_KEY, PREDICTION_TYPE_KEY
 from inference.core.workflows.core_steps.common.utils import (
-    anchor_prediction_detections_in_parent_coordinates,
-    attach_parent_info,
-    attach_prediction_type_info,
-    convert_to_sv_detections, attach_parents_coordinates_to_detections,
+    attach_parents_coordinates_to_detections,
 )
-from inference.core.workflows.entities.base import OutputDefinition, Batch, WorkflowImageData
+from inference.core.workflows.entities.base import (
+    Batch,
+    OutputDefinition,
+    WorkflowImageData,
+)
 from inference.core.workflows.entities.types import (
     BATCH_OF_BAR_CODE_DETECTION_KIND,
     StepOutputImageSelector,
@@ -57,11 +57,6 @@
             OutputDefinition(
                 name="predictions", kind=[BATCH_OF_BAR_CODE_DETECTION_KIND]
             ),
-<<<<<<< HEAD
-=======
-            OutputDefinition(name="image", kind=[BATCH_OF_IMAGE_METADATA_KIND]),
-            OutputDefinition(name="parent_id", kind=[BATCH_OF_PARENT_ID_KIND]),
->>>>>>> 5b27257c
         ]
 
 
@@ -79,12 +74,16 @@
         for image in images.iter_nonempty():
             qr_code_detections = detect_qr_codes(image=image)
             results.append({"predictions": qr_code_detections})
-        return images.align_batch_results(results=results, null_element={"predictions": None})
+        return images.align_batch_results(
+            results=results, null_element={"predictions": None}
+        )
 
 
 def detect_qr_codes(image: WorkflowImageData) -> sv.Detections:
     detector = cv2.QRCodeDetector()
-    retval, detections, points_list, _ = detector.detectAndDecodeMulti(image.numpy_image)
+    retval, detections, points_list, _ = detector.detectAndDecodeMulti(
+        image.numpy_image
+    )
     detections = []
     xyxy = []
     confidence = []
@@ -111,11 +110,15 @@
         xyxy=np.array(xyxy),
         confidence=confidence,
         class_id=class_id,
-        data={CLASS_NAME_DATA_FIELD: class_name}
+        data={CLASS_NAME_DATA_FIELD: class_name},
     )
     detections[DETECTION_ID_KEY] = np.array([uuid4() for _ in range(len(detections))])
-    detections[PREDICTION_TYPE_KEY] = np.array(["qrcode-detection" for _ in range(len(detections))])
-    detections["data"] = np.array(extracted_data) if len(extracted_data) > 0 else np.empty(0)
+    detections[PREDICTION_TYPE_KEY] = np.array(
+        ["qrcode-detection" for _ in range(len(detections))]
+    )
+    detections["data"] = (
+        np.array(extracted_data) if len(extracted_data) > 0 else np.empty(0)
+    )
     return attach_parents_coordinates_to_detections(
         detections=detections,
         image=image,

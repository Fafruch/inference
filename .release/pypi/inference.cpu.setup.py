import os
import setuptools
from setuptools import find_packages
import sys

root = os.path.abspath(os.path.join(os.path.dirname(__file__), "../.."))
sys.path.append(root)
from inference.core.version import __version__

with open("README.md", "r") as fh:
    long_description = fh.read()


def read_requirements(path):
    if not isinstance(path, list):
        path = [path]
    requirements = []
    for p in path:
        with open(p) as fh:
            requirements.extend([line.strip() for line in fh])
    return requirements


setuptools.setup(
    name="inference-cpu",
    version=__version__,
    author="Roboflow",
    author_email="help@roboflow.com",
    description="With no prior knowledge of machine learning or device-specific deployment, you can deploy a computer vision model to a range of devices and environments using Roboflow Inference.",
    long_description=long_description,
    long_description_content_type="text/markdown",
    url="https://github.com/roboflow/inference",
    packages=find_packages(
        where=root,
<<<<<<< HEAD
        exclude=("docker", "docs", "requirements", "test", "cli"),
    )
    + ["cli.inference_cli"],
    entry_points={
        "console_scripts": [
            "inference=inference_cli.main:app",
        ],
    },
=======
        exclude=(
            "docker",
            "docs",
            "requirements",
            "tests",
            "tests.*" "inference_client",
            "inference_client.*",
        ),
    ),
>>>>>>> b4444d72
    install_requires=read_requirements(
        ["requirements/_requirements.txt", "requirements/requirements.cpu.txt"]
    ),
    extras_require={
        "clip": read_requirements("requirements/requirements.clip.txt"),
        "gaze": read_requirements("requirements/requirements.gaze.txt"),
        "hosted": read_requirements("requirements/requirements.hosted.txt"),
        "http": read_requirements("requirements/requirements.http.txt"),
        "sam": read_requirements("requirements/requirements.sam.txt"),
        "waf": read_requirements("requirements/requirements.waf.txt"),
    },
    classifiers=[
        "Programming Language :: Python :: 3",
        "License :: OSI Approved :: Apache Software License",
        "Operating System :: OS Independent",
    ],
    python_requires=">=3.7",
)<|MERGE_RESOLUTION|>--- conflicted
+++ resolved
@@ -32,8 +32,16 @@
     url="https://github.com/roboflow/inference",
     packages=find_packages(
         where=root,
-<<<<<<< HEAD
-        exclude=("docker", "docs", "requirements", "test", "cli"),
+        exclude=(
+            "docker",
+            "docs",
+            "requirements",
+            "tests",
+            "tests.*",
+            "inference_client",
+            "inference_client.*",
+            "cli",
+        ),
     )
     + ["cli.inference_cli"],
     entry_points={
@@ -41,17 +49,6 @@
             "inference=inference_cli.main:app",
         ],
     },
-=======
-        exclude=(
-            "docker",
-            "docs",
-            "requirements",
-            "tests",
-            "tests.*" "inference_client",
-            "inference_client.*",
-        ),
-    ),
->>>>>>> b4444d72
     install_requires=read_requirements(
         ["requirements/_requirements.txt", "requirements/requirements.cpu.txt"]
     ),

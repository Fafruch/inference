from inference.core.cache import cache
from inference.core.interfaces.http.http_api import HttpInterface
from inference.core.managers.active_learning import ActiveLearningManager, BackgroundTaskActiveLearningManager
from inference.core.managers.base import ModelManager
from inference.core.managers.decorators.fixed_size_cache import WithFixedSizeCache
from inference.core.registries.roboflow import (
    RoboflowModelRegistry,
)
import os
from prometheus_fastapi_instrumentator import Instrumentator

from inference.core.env import MAX_ACTIVE_MODELS, ACTIVE_LEARNING_ENABLED, LAMBDA
from inference.models.utils import ROBOFLOW_MODEL_TYPES

model_registry = RoboflowModelRegistry(ROBOFLOW_MODEL_TYPES)

if ACTIVE_LEARNING_ENABLED:
    if LAMBDA:
        model_manager = ActiveLearningManager(model_registry=model_registry, cache=cache)
    else:
        model_manager = BackgroundTaskActiveLearningManager(model_registry=model_registry, cache=cache)
else:
    model_manager = ModelManager(model_registry=model_registry)

model_manager = WithFixedSizeCache(
    model_manager,
    max_size=MAX_ACTIVE_MODELS
)
<<<<<<< HEAD
model_manager.init_pingback()
=======

model_manager.model_manager.init_pingback()
>>>>>>> 7a4a3d7e
interface = HttpInterface(model_manager)
app = interface.app
# Setup Prometheus scraping endpoint at /metrics
# More info: https://github.com/trallnag/prometheus-fastapi-instrumentator
if os.environ.get("ENABLE_PROMETHEUS", False):
    instrumentor = Instrumentator()
    instrumentor.instrument(app).expose(app)

    @app.on_event("startup")
    async def _startup():
        instrumentor.expose(app)<|MERGE_RESOLUTION|>--- conflicted
+++ resolved
@@ -26,12 +26,7 @@
     model_manager,
     max_size=MAX_ACTIVE_MODELS
 )
-<<<<<<< HEAD
 model_manager.init_pingback()
-=======
-
-model_manager.model_manager.init_pingback()
->>>>>>> 7a4a3d7e
 interface = HttpInterface(model_manager)
 app = interface.app
 # Setup Prometheus scraping endpoint at /metrics

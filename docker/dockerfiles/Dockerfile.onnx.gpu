--- conflicted
+++ resolved
@@ -19,11 +19,8 @@
     requirements/requirements.waf.txt \
     requirements/requirements.gaze.txt \
     requirements/requirements.doctr.txt \
-<<<<<<< HEAD
     requirements/requirements.groundingdino.txt \
-=======
     requirements/requirements.cogvlm.txt \
->>>>>>> 0b865a03
     requirements/_requirements.txt \
     ./
 
